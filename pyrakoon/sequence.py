# This file is part of Pyrakoon, a distributed key-value store client.
#
# Copyright (C) 2010 Incubaid BVBA
#
# Licensees holding a valid Incubaid license may use this file in
# accordance with Incubaid's Arakoon commercial license agreement. For
# more information on how to enter into this agreement, please contact
# Incubaid (contact details can be found on www.arakoon.org/licensing).
#
# Alternatively, this file may be redistributed and/or modified under
# the terms of the GNU Affero General Public License version 3, as
# published by the Free Software Foundation. Under this license, this
# file is distributed in the hope that it will be useful, but WITHOUT
# ANY WARRANTY; without even the implied warranty of MERCHANTABILITY or
# FITNESS FOR A PARTICULAR PURPOSE.
#
# See the GNU Affero General Public License for more details.
# You should have received a copy of the
# GNU Affero General Public License along with this program (file "COPYING").
# If not, see <http://www.gnu.org/licenses/>.

'''Sequence implementation'''

import operator

from pyrakoon import protocol

#pylint: disable-msg=R0903

class Step(object):
    '''A step in a sequence operation'''

    TAG = None
    '''Operation command tag''' #pylint: disable-msg=W0105
    ARGS = None
    '''Argument definition''' #pylint: disable-msg=W0105

    def __init__(self, *args):
        if len(args) != len(self.ARGS):
            raise TypeError('Invalid number of arguments')

        for (_, type_), arg in zip(self.ARGS, args):
            type_.check(arg)

    def serialize(self):
        '''Serialize the operation

        :return: Serialized operation
        :rtype: iterable of `str`
        '''

        for bytes_ in protocol.UINT32.serialize(self.TAG):
            yield bytes_

        for name, type_ in self.ARGS:
            for bytes_ in type_.serialize(getattr(self, name)):
                yield bytes_


class Set(Step):
    '''"Set" operation'''

    TAG = 1
    ARGS = ('key', protocol.STRING), ('value', protocol.STRING),

    def __init__(self, key, value):
        super(Set, self).__init__(key, value)

        self._key = key
        self._value = value

    key = property(operator.attrgetter('_key'))
    value = property(operator.attrgetter('_value'))

class Delete(Step):
    '''"Delete" operation'''

    TAG = 2
    ARGS = ('key', protocol.STRING),

    def __init__(self, key):
        super(Delete, self).__init__(key)

        self._key = key

    key = property(operator.attrgetter('_key'))

class Assert(Step):
    '''"Assert" operation'''

    TAG = 8
    ARGS = ('key', protocol.STRING), \
        ('value', protocol.Option(protocol.STRING)),

    def __init__(self, key, value):
        super(Assert, self).__init__(key, value)

        self._key = key
        self._value = value

    key = property(operator.attrgetter('_key'))
    value = property(operator.attrgetter('_value'))

class AssertExists(Step):
    '''"AssertExists" operation'''
<<<<<<< HEAD
    TAG = 15
    ARGS = ('key', protocol.STRING),

    def __init__(self,key):
        super(AssertExists,self).__init__(key)
        self._key = key
    
    key = property(operator.attrgetter('_key'))
=======

    TAG = 15
    ARGS = ('key', protocol.STRING),

    def __init__(self, key):
        super(AssertExists, self).__init__(key)

        self._key = key

    key = property(operator.attrgetter('_key'))

>>>>>>> 5df38d68

class Sequence(Step):
    '''"Sequence" operation

    This is a container for a list of other operations.
    '''

    TAG = 5
    ARGS = ()

    def __init__(self, *steps):
        super(Sequence, self).__init__()

        self._steps = tuple(steps)

    steps = property(operator.attrgetter('_steps'))

    def serialize(self):
        for bytes_ in protocol.UINT32.serialize(self.TAG):
            yield bytes_

        for bytes_ in protocol.UINT32.serialize(len(self.steps)):
            yield bytes_

        for step in self.steps:
            for bytes_ in step.serialize():
                yield bytes_<|MERGE_RESOLUTION|>--- conflicted
+++ resolved
@@ -103,16 +103,6 @@
 
 class AssertExists(Step):
     '''"AssertExists" operation'''
-<<<<<<< HEAD
-    TAG = 15
-    ARGS = ('key', protocol.STRING),
-
-    def __init__(self,key):
-        super(AssertExists,self).__init__(key)
-        self._key = key
-    
-    key = property(operator.attrgetter('_key'))
-=======
 
     TAG = 15
     ARGS = ('key', protocol.STRING),
@@ -124,7 +114,6 @@
 
     key = property(operator.attrgetter('_key'))
 
->>>>>>> 5df38d68
 
 class Sequence(Step):
     '''"Sequence" operation
